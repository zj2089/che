<?xml version="1.0" encoding="UTF-8"?>
<!--

    Copyright (c) 2012-2017 Red Hat, Inc.
    All rights reserved. This program and the accompanying materials
    are made available under the terms of the Eclipse Public License v1.0
    which accompanies this distribution, and is available at
    http://www.eclipse.org/legal/epl-v10.html

    Contributors:
      Red Hat, Inc. - initial API and implementation

-->
<project xmlns="http://maven.apache.org/POM/4.0.0" xmlns:xsi="http://www.w3.org/2001/XMLSchema-instance" xsi:schemaLocation="http://maven.apache.org/POM/4.0.0 http://maven.apache.org/xsd/maven-4.0.0.xsd">
    <modelVersion>4.0.0</modelVersion>
    <parent>
        <artifactId>che-core-parent</artifactId>
        <groupId>org.eclipse.che.core</groupId>
        <version>5.21.0-SNAPSHOT</version>
    </parent>
    <artifactId>che-core-db</artifactId>
    <name>Che Core :: DB</name>
    <dependencies>
        <dependency>
            <groupId>com.google.guava</groupId>
            <artifactId>guava</artifactId>
        </dependency>
        <dependency>
            <groupId>com.google.inject</groupId>
            <artifactId>guice</artifactId>
        </dependency>
        <dependency>
            <groupId>com.google.inject.extensions</groupId>
            <artifactId>guice-persist</artifactId>
        </dependency>
        <dependency>
            <groupId>javax.inject</groupId>
            <artifactId>javax.inject</artifactId>
        </dependency>
        <dependency>
            <groupId>org.apache.tomcat</groupId>
            <artifactId>tomcat-dbcp</artifactId>
        </dependency>
        <dependency>
            <groupId>org.eclipse.che.core</groupId>
            <artifactId>che-core-api-core</artifactId>
        </dependency>
        <dependency>
            <groupId>org.eclipse.che.core</groupId>
            <artifactId>che-core-commons-inject</artifactId>
        </dependency>
        <dependency>
            <groupId>org.eclipse.persistence</groupId>
            <artifactId>org.eclipse.persistence.core</artifactId>
        </dependency>
        <dependency>
            <groupId>org.flywaydb</groupId>
            <artifactId>flyway-core</artifactId>
        </dependency>
        <dependency>
            <groupId>org.slf4j</groupId>
            <artifactId>slf4j-api</artifactId>
        </dependency>
        <dependency>
<<<<<<< HEAD
            <groupId>org.apache.tomcat</groupId>
            <artifactId>tomcat-dbcp</artifactId>
=======
            <groupId>org.eclipse.persistence</groupId>
            <artifactId>javax.persistence</artifactId>
>>>>>>> 940e8483
            <scope>provided</scope>
        </dependency>
        <dependency>
            <groupId>ch.qos.logback</groupId>
            <artifactId>logback-classic</artifactId>
            <scope>test</scope>
        </dependency>
        <dependency>
            <groupId>com.h2database</groupId>
            <artifactId>h2</artifactId>
            <scope>test</scope>
        </dependency>
        <dependency>
            <groupId>org.eclipse.che.core</groupId>
            <artifactId>che-core-commons-lang</artifactId>
            <scope>test</scope>
        </dependency>
        <dependency>
            <groupId>org.testng</groupId>
            <artifactId>testng</artifactId>
            <scope>test</scope>
        </dependency>
    </dependencies>
</project><|MERGE_RESOLUTION|>--- conflicted
+++ resolved
@@ -62,13 +62,8 @@
             <artifactId>slf4j-api</artifactId>
         </dependency>
         <dependency>
-<<<<<<< HEAD
-            <groupId>org.apache.tomcat</groupId>
-            <artifactId>tomcat-dbcp</artifactId>
-=======
             <groupId>org.eclipse.persistence</groupId>
             <artifactId>javax.persistence</artifactId>
->>>>>>> 940e8483
             <scope>provided</scope>
         </dependency>
         <dependency>
