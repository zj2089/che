--- conflicted
+++ resolved
@@ -13,8 +13,6 @@
 -->
 <Context allowCasualMultipartParsing="true" sessionCookiePath="/api">
 
-<<<<<<< HEAD
-=======
     <JarScanner>
         <JarScanFilter
           defaultPluggabilityScan="false"
@@ -22,7 +20,6 @@
           pluggabilityScan=""></JarScanFilter>
     </JarScanner>
 
->>>>>>> 940e8483
     <Resource name="jdbc/che" auth="Container"
               type="javax.sql.DataSource"
               factory="org.eclipse.che.core.db.h2.H2SQLJndiDataSourceFactory"/>
