--- conflicted
+++ resolved
@@ -34,14 +34,7 @@
   [[ -f $(ls "${container_tmp_path}"/backup/eclipse_che-init*.tar) ]]
   [[ -f $(ls "${container_tmp_path}"/backup/eclipse_che-ip*.tar) ]]
   [[ -f $(ls "${container_tmp_path}"/backup/eclipse_che-mount*.tar) ]]
-<<<<<<< HEAD
-  [[ -f $(ls "${container_tmp_path}"/backup/eclipse_che-server-multiuser*.tar) ]]
   [[ -f $(ls "${container_tmp_path}"/backup/eclipse_che-test*.tar) ]]
-  [[ -f $(ls "${container_tmp_path}"/backup/traefik*.tar) ]]
-  [[ -f $(ls "${container_tmp_path}"/backup/jboss_keycloak-postgres*.tar) ]]
-=======
-  [[ -f $(ls "${container_tmp_path}"/backup/eclipse_che-test*.tar) ]]
->>>>>>> 940e8483
 }
 
 @test "test cli 'offline' command: include custom stack images" {
@@ -68,14 +61,7 @@
   [[ -f $(ls "${container_tmp_path}"/backup/eclipse_che-init*.tar) ]]
   [[ -f $(ls "${container_tmp_path}"/backup/eclipse_che-ip*.tar) ]]
   [[ -f $(ls "${container_tmp_path}"/backup/eclipse_che-mount*.tar) ]]
-<<<<<<< HEAD
-  [[ -f $(ls "${container_tmp_path}"/backup/eclipse_che-server-multiuser*.tar) ]]
   [[ -f $(ls "${container_tmp_path}"/backup/eclipse_che-test*.tar) ]]
-  [[ -f $(ls "${container_tmp_path}"/backup/traefik*.tar) ]]
-  [[ -f $(ls "${container_tmp_path}"/backup/jboss_keycloak-postgres*.tar) ]]
-=======
-  [[ -f $(ls "${container_tmp_path}"/backup/eclipse_che-test*.tar) ]]
->>>>>>> 940e8483
   [[ -f "${container_tmp_path}"/backup/eclipse_alpine_jdk8.tar ]]
   [[ -f "${container_tmp_path}"/backup/eclipse_debian_jre.tar ]]
 }