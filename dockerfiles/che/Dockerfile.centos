# Copyright (c) 2012-2016 Red Hat, Inc
# All rights reserved. This program and the accompanying materials
# are made available under the terms of the Eclipse Public License v1.0
# which accompanies this distribution, and is available at
# http://www.eclipse.org/legal/epl-v10.html
#
# Contributors:
#   Dharmit Shah  - Initial implementation
#   Mario Loriedo - Improvements
#
# To build it, in current folder:
#  cp Dockerfile.centos Dockerfile
#  ./build.sh
#
# To run it:
#  docker run -d -p 8080:8080 \
#            --name che \
#            -v /var/run/docker.sock:/var/run/docker.sock \
#            -v ~/.che/workspaces:/data \
#            eclipse/che-server:nightly
#           
FROM registry.centos.org/centos/centos:latest

ENV LANG=C.UTF-8 \
    JAVA_HOME=/usr/lib/jvm/jre-1.8.0 \
    PATH=${PATH}:${JAVA_HOME}/bin \
    CHE_HOME=/home/user/che \
    DOCKER_VERSION=1.6.0 \
    DOCKER_BUCKET=get.docker.com \
    CHE_IN_CONTAINER=true

RUN yum -y update && \
    yum -y install openssl java sudo && \
    curl -sSL "https://${DOCKER_BUCKET}/builds/Linux/x86_64/docker-${DOCKER_VERSION}" -o /usr/bin/docker && \
    chmod +x /usr/bin/docker && \
    yum -y remove openssl && \
    yum clean all && \
    echo "%root ALL=(ALL) NOPASSWD: ALL" >> /etc/sudoers && \
    sed -i 's/Defaults    requiretty/#Defaults    requiretty/g' /etc/sudoers && \
    rm -rf /tmp/* /var/cache/yum

# The following lines are needed to set the correct locale after `yum update`
# c.f. https://github.com/CentOS/sig-cloud-instance-images/issues/71
RUN localedef -i en_US -f UTF-8 C.UTF-8
ENV LANG="C.UTF-8"

EXPOSE 8000 8080
COPY entrypoint.sh /entrypoint.sh
ENTRYPOINT ["/entrypoint.sh"]
RUN mkdir /logs /data && \
    chmod 0777 /logs /data
ADD eclipse-che /home/user/eclipse-che
<<<<<<< HEAD
RUN chmod -R 0777 /home/user
=======
RUN find /home/user -type d -exec chmod 777 {} \;
>>>>>>> 940e8483
<|MERGE_RESOLUTION|>--- conflicted
+++ resolved
@@ -50,8 +50,4 @@
 RUN mkdir /logs /data && \
     chmod 0777 /logs /data
 ADD eclipse-che /home/user/eclipse-che
-<<<<<<< HEAD
-RUN chmod -R 0777 /home/user
-=======
 RUN find /home/user -type d -exec chmod 777 {} \;
->>>>>>> 940e8483
