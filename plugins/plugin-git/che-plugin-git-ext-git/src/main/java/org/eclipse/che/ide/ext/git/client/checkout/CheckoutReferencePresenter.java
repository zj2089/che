/*******************************************************************************
 * Copyright (c) 2012-2017 Codenvy, S.A.
 * All rights reserved. This program and the accompanying materials
 * are made available under the terms of the Eclipse Public License v1.0
 * which accompanies this distribution, and is available at
 * http://www.eclipse.org/legal/epl-v10.html
 *
 * Contributors:
 *   Codenvy, S.A. - initial API and implementation
 *******************************************************************************/
package org.eclipse.che.ide.ext.git.client.checkout;

import com.google.inject.Inject;
import com.google.inject.Singleton;

import org.eclipse.che.api.git.shared.CheckoutRequest;
import org.eclipse.che.ide.api.app.AppContext;
import org.eclipse.che.ide.ext.git.client.GitServiceClient;
import org.eclipse.che.ide.api.notification.NotificationManager;
import org.eclipse.che.ide.api.resources.Project;
import org.eclipse.che.ide.dto.DtoFactory;
import org.eclipse.che.ide.ext.git.client.GitLocalizationConstant;
import org.eclipse.che.ide.ext.git.client.outputconsole.GitOutputConsole;
import org.eclipse.che.ide.ext.git.client.outputconsole.GitOutputConsoleFactory;
import org.eclipse.che.ide.processes.panel.ProcessesPanelPresenter;

import static org.eclipse.che.ide.api.notification.StatusNotification.DisplayMode.FLOAT_MODE;
import static org.eclipse.che.ide.api.notification.StatusNotification.Status.FAIL;

/**
 * Presenter for checkout reference(branch, tag) name or commit hash.
 *
 * @author Roman Nikitenko
 * @author Vlad Zhukovskyi
 */
@Singleton
public class CheckoutReferencePresenter implements CheckoutReferenceView.ActionDelegate {
    public static final String CHECKOUT_COMMAND_NAME = "Git checkout";

    private final NotificationManager     notificationManager;
    private final GitServiceClient        service;
    private final AppContext              appContext;
    private final GitLocalizationConstant constant;
    private final CheckoutReferenceView   view;
    private final DtoFactory              dtoFactory;
    private final GitOutputConsoleFactory gitOutputConsoleFactory;
    private final ProcessesPanelPresenter consolesPanelPresenter;

    private Project project;

    @Inject
    public CheckoutReferencePresenter(CheckoutReferenceView view,
                                      GitServiceClient service,
                                      AppContext appContext,
                                      GitLocalizationConstant constant,
                                      NotificationManager notificationManager,
                                      GitOutputConsoleFactory gitOutputConsoleFactory,
                                      ProcessesPanelPresenter consolesPanelPresenter,
                                      DtoFactory dtoFactory) {
        this.view = view;
        this.dtoFactory = dtoFactory;
        this.view.setDelegate(this);
        this.service = service;
        this.appContext = appContext;
        this.constant = constant;
        this.notificationManager = notificationManager;
        this.gitOutputConsoleFactory = gitOutputConsoleFactory;
        this.consolesPanelPresenter = consolesPanelPresenter;
    }

    /** Show dialog. */
    public void showDialog(Project project) {
        this.project = project;
        view.setCheckoutButEnableState(false);
        view.showDialog();
    }

    @Override
    public void onCancelClicked() {
        view.close();
    }

    @Override
    public void onCheckoutClicked(final String reference) {

        service.checkout(project.getLocation(), dtoFactory.createDto(CheckoutRequest.class).withName(reference))
<<<<<<< HEAD
               .then(new Operation<Void>() {
                   @Override
                   public void apply(Void arg) throws OperationException {
                       project.synchronize().then(new Operation<Resource[]>() {
                           @Override
                           public void apply(Resource[] arg) throws OperationException {
                               view.close();
                           }
                       });
                   }
               })
               .catchError(new Operation<PromiseError>() {
                   @Override
                   public void apply(PromiseError error) throws OperationException {
                       final String errorMessage = (error.getMessage() != null)
                                                   ? error.getMessage()
                                                   : constant.checkoutFailed();
                       GitOutputConsole console = gitOutputConsoleFactory.create(CHECKOUT_COMMAND_NAME);
                       console.printError(errorMessage);
                       consolesPanelPresenter.addCommandOutput(console);
                       notificationManager.notify(constant.checkoutFailed(), FAIL, FLOAT_MODE);
                       view.close();
                   }
=======
               .then(branchName -> {
                   appContext.getRootProject().synchronize()
                             .then(arg -> {
                                 view.close();
                             });
               })
               .catchError(error -> {
                   final String errorMessage = (error.getMessage() != null)
                                               ? error.getMessage()
                                               : constant.checkoutFailed();
                   GitOutputConsole console = gitOutputConsoleFactory.create(CHECKOUT_COMMAND_NAME);
                   console.printError(errorMessage);
                   consolesPanelPresenter.addCommandOutput(appContext.getDevMachine().getId(), console);
                   notificationManager.notify(constant.checkoutFailed(), FAIL, FLOAT_MODE);
                   view.close();
>>>>>>> ef74274e
               });
    }

    @Override
    public void referenceValueChanged(String reference) {
        view.setCheckoutButEnableState(isInputCorrect(reference));
    }

    @Override
    public void onEnterClicked() {
        String reference = view.getReference();
        if (isInputCorrect(reference)) {
            onCheckoutClicked(reference);
        }
    }

    private boolean isInputCorrect(String reference) {
        return reference != null && !reference.isEmpty();
    }
}<|MERGE_RESOLUTION|>--- conflicted
+++ resolved
@@ -84,31 +84,6 @@
     public void onCheckoutClicked(final String reference) {
 
         service.checkout(project.getLocation(), dtoFactory.createDto(CheckoutRequest.class).withName(reference))
-<<<<<<< HEAD
-               .then(new Operation<Void>() {
-                   @Override
-                   public void apply(Void arg) throws OperationException {
-                       project.synchronize().then(new Operation<Resource[]>() {
-                           @Override
-                           public void apply(Resource[] arg) throws OperationException {
-                               view.close();
-                           }
-                       });
-                   }
-               })
-               .catchError(new Operation<PromiseError>() {
-                   @Override
-                   public void apply(PromiseError error) throws OperationException {
-                       final String errorMessage = (error.getMessage() != null)
-                                                   ? error.getMessage()
-                                                   : constant.checkoutFailed();
-                       GitOutputConsole console = gitOutputConsoleFactory.create(CHECKOUT_COMMAND_NAME);
-                       console.printError(errorMessage);
-                       consolesPanelPresenter.addCommandOutput(console);
-                       notificationManager.notify(constant.checkoutFailed(), FAIL, FLOAT_MODE);
-                       view.close();
-                   }
-=======
                .then(branchName -> {
                    appContext.getRootProject().synchronize()
                              .then(arg -> {
@@ -121,10 +96,9 @@
                                                : constant.checkoutFailed();
                    GitOutputConsole console = gitOutputConsoleFactory.create(CHECKOUT_COMMAND_NAME);
                    console.printError(errorMessage);
-                   consolesPanelPresenter.addCommandOutput(appContext.getDevMachine().getId(), console);
+                   consolesPanelPresenter.addCommandOutput(console);
                    notificationManager.notify(constant.checkoutFailed(), FAIL, FLOAT_MODE);
                    view.close();
->>>>>>> ef74274e
                });
     }
 
