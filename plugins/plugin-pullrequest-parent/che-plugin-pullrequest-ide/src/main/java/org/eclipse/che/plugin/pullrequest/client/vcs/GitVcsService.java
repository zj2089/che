/*******************************************************************************
 * Copyright (c) 2012-2017 Codenvy, S.A.
 * All rights reserved. This program and the accompanying materials
 * are made available under the terms of the Eclipse Public License v1.0
 * which accompanies this distribution, and is available at
 * http://www.eclipse.org/legal/epl-v10.html
 *
 * Contributors:
 *   Codenvy, S.A. - initial API and implementation
 *******************************************************************************/
package org.eclipse.che.plugin.pullrequest.client.vcs;

import com.google.gwt.user.client.rpc.AsyncCallback;
import com.google.inject.Inject;
import com.google.inject.Singleton;

import org.eclipse.che.api.core.model.workspace.config.ProjectConfig;
import org.eclipse.che.api.git.shared.Branch;
import org.eclipse.che.api.git.shared.BranchListMode;
import org.eclipse.che.api.git.shared.CheckoutRequest;
import org.eclipse.che.api.git.shared.PushResponse;
import org.eclipse.che.api.git.shared.Remote;
import org.eclipse.che.api.git.shared.Status;
import org.eclipse.che.api.promises.client.Function;
import org.eclipse.che.api.promises.client.Promise;
import org.eclipse.che.api.promises.client.js.JsPromiseError;
import org.eclipse.che.api.promises.client.js.Promises;
import org.eclipse.che.ide.ext.git.client.GitServiceClient;
import org.eclipse.che.ide.dto.DtoFactory;
import org.eclipse.che.ide.resource.Path;
import org.eclipse.che.ide.rest.DtoUnmarshallerFactory;

import javax.validation.constraints.NotNull;
import java.util.Collections;
import java.util.List;
import java.util.stream.Collectors;

/**
 * Git backed implementation for {@link VcsService}.
 */
@Singleton
public class GitVcsService implements VcsService {
    private static final String BRANCH_UP_TO_DATE_ERROR_MESSAGE = "Everything up-to-date";

<<<<<<< HEAD
    private final GitServiceClient       service;
    private final DtoFactory             dtoFactory;
    private final DtoUnmarshallerFactory dtoUnmarshallerFactory;
=======
    private final GitServiceClient service;
    private final DtoFactory       dtoFactory;
    private final AppContext       appContext;
>>>>>>> ef74274e

    @Inject
    public GitVcsService(final DtoFactory dtoFactory,
                         final DtoUnmarshallerFactory dtoUnmarshallerFactory,
                         final GitServiceClient service) {
        this.dtoFactory = dtoFactory;
        this.service = service;
    }

    @Override
    public void addRemote(@NotNull final ProjectConfig project, @NotNull final String remote, @NotNull final String remoteUrl,
                          @NotNull final AsyncCallback<Void> callback) {
<<<<<<< HEAD

        service.remoteAdd(project, remote, remoteUrl, new AsyncRequestCallback<String>() {
            @Override
            protected void onSuccess(final String notUsed) {
                callback.onSuccess(null);
            }

            @Override
            protected void onFailure(final Throwable exception) {
                callback.onFailure(exception);
            }
        });
=======
        service.remoteAdd(appContext.getRootProject().getLocation(), remote, remoteUrl)
               .then(arg -> {
                   callback.onSuccess(null);
               })
               .catchError(error -> {
                   callback.onFailure(error.getCause());
               });
>>>>>>> ef74274e
    }

    @Override
    public void checkoutBranch(@NotNull final ProjectConfig project, @NotNull final String name,
                               final boolean createNew, @NotNull final AsyncCallback<String> callback) {

<<<<<<< HEAD
        service.checkout(
                project,
=======
        service.checkout(appContext.getRootProject().getLocation(),
>>>>>>> ef74274e
                         dtoFactory.createDto(CheckoutRequest.class)
                                   .withName(name)
                                   .withCreateNew(createNew))
               .then(callback::onSuccess)
               .catchError(error -> {
                   callback.onFailure(error.getCause());
               });
    }

    @Override
    public void commit(@NotNull final ProjectConfig project, final boolean includeUntracked, @NotNull final String commitMessage,
                       @NotNull final AsyncCallback<Void> callback) {
<<<<<<< HEAD
        try {

            service.add(project, !includeUntracked, null, new RequestCallback<Void>() {
                @Override
                protected void onSuccess(Void aVoid) {

                    service.commit(project, commitMessage, true, false, new AsyncRequestCallback<Revision>() {
                        @Override
                        protected void onSuccess(final Revision revision) {
                            callback.onSuccess(null);
                        }

                        @Override
                        protected void onFailure(final Throwable exception) {
                            callback.onFailure(exception);
                        }
                    });
                }

                @Override
                protected void onFailure(final Throwable exception) {
                    callback.onFailure(exception);
                }
            });

        } catch (final WebSocketException exception) {
            callback.onFailure(exception);
        }
=======
        service.add(appContext.getRootProject().getLocation(), !includeUntracked, null)
               .then(arg -> {
                   service.commit(appContext.getRootProject().getLocation(), commitMessage, true, false)
                          .then(revision -> {
                              callback.onSuccess(null);
                          })
                          .catchError(error -> {
                              callback.onFailure(error.getCause());
                          });
               })
               .catchError(error -> {
                   callback.onFailure(error.getCause());
               });
>>>>>>> ef74274e
    }

    @Override
    public void deleteRemote(@NotNull final ProjectConfig project, @NotNull final String remote,
                             @NotNull final AsyncCallback<Void> callback) {
<<<<<<< HEAD
        service.remoteDelete(project, remote, new AsyncRequestCallback<String>() {
            @Override
            protected void onSuccess(final String notUsed) {
                callback.onSuccess(null);
            }

            @Override
            protected void onFailure(final Throwable exception) {
                callback.onFailure(exception);
            }
        });
=======
        service.remoteDelete(appContext.getRootProject().getLocation(), remote)
               .then(arg -> {
                   callback.onSuccess(null);
               })
               .catchError(error -> {
                   callback.onFailure(error.getCause());
               });
>>>>>>> ef74274e
    }

    @Override
    public Promise<String> getBranchName(ProjectConfig project) {
        return service.getStatus(Path.valueOf(project.getPath()))
<<<<<<< HEAD
                      .then(new Function<Status, String>() {
                          @Override
                          public String apply(Status status) throws FunctionException {
                              return status.getBranchName();
                          }
                      });
=======
                      .then((Function<Status, String>)status -> status.getBranchName());
>>>>>>> ef74274e
    }

    @Override
    public void hasUncommittedChanges(@NotNull final ProjectConfig project, @NotNull final AsyncCallback<Boolean> callback) {
        service.getStatus(Path.valueOf(project.getPath()))
<<<<<<< HEAD
               .then(new Operation<Status>() {
                   @Override
                   public void apply(Status status) throws OperationException {
                       callback.onSuccess(!status.isClean());
                   }
=======
               .then(status -> {
                   callback.onSuccess(!status.isClean());
>>>>>>> ef74274e
               })
               .catchError(err -> {
                   callback.onFailure(err.getCause());
               });
    }

    @Override
    public void isLocalBranchWithName(@NotNull final ProjectConfig project, @NotNull final String branchName,
                                      @NotNull final AsyncCallback<Boolean> callback) {

        listLocalBranches(project, new AsyncCallback<List<Branch>>() {
            @Override
            public void onFailure(final Throwable exception) {
                callback.onFailure(exception);
            }

            @Override
            public void onSuccess(final List<Branch> branches) {
                for (final Branch oneBranch : branches) {
                    if (oneBranch.getDisplayName().equals(branchName)) {
                        callback.onSuccess(true);
                        return;
                    }
                }
                callback.onSuccess(false);
            }
        });
    }

    @Override
    public void listLocalBranches(@NotNull final ProjectConfig project, @NotNull final AsyncCallback<List<Branch>> callback) {
        listBranches(project, null, callback);
    }

    @Override
    public Promise<List<Remote>> listRemotes(ProjectConfig project) {
<<<<<<< HEAD
        return service.remoteList(project, null, false);
=======
        return service.remoteList(appContext.getRootProject().getLocation(), null, false);
>>>>>>> ef74274e
    }

    @Override
    public Promise<PushResponse> pushBranch(final ProjectConfig project, final String remote, final String localBranchName) {
<<<<<<< HEAD
        return service.push(project, Collections.singletonList(localBranchName), remote, true)
                      .catchErrorPromise(new Function<PromiseError, Promise<PushResponse>>() {
                          @Override
                          public Promise<PushResponse> apply(PromiseError error) throws FunctionException {
                              if (BRANCH_UP_TO_DATE_ERROR_MESSAGE.equalsIgnoreCase(error.getMessage())) {
                                  return Promises.reject(JsPromiseError.create(new BranchUpToDateException(localBranchName)));
                              } else {
                                  return Promises.reject(error);
                              }
=======
        return service.push(appContext.getRootProject().getLocation(), Collections.singletonList(localBranchName), remote, true)
                      .catchErrorPromise(error -> {
                          if (BRANCH_UP_TO_DATE_ERROR_MESSAGE.equalsIgnoreCase(error.getMessage())) {
                              return Promises.reject(JsPromiseError.create(new BranchUpToDateException(localBranchName)));
                          } else {
                              return Promises.reject(error);
>>>>>>> ef74274e
                          }
                      });
    }

    /**
     * List branches of a given type.
     *
     * @param project
     *         the project descriptor.
     * @param listMode
     *         null -> list local branches; "r" -> list remote branches; "a" -> list all branches.
     * @param callback
     *         callback when the operation is done.
     */
    private void listBranches(final ProjectConfig project, final BranchListMode listMode, final AsyncCallback<List<Branch>> callback) {
<<<<<<< HEAD
        final Unmarshallable<List<Branch>> unMarshaller =
                dtoUnmarshallerFactory.newListUnmarshaller(Branch.class);
        service.branchList(project, listMode,
                           new AsyncRequestCallback<List<Branch>>(unMarshaller) {
                               @Override
                               protected void onSuccess(final List<Branch> branches) {
                                   final List<Branch> result = new ArrayList<>();
                                   for (final Branch branch : branches) {
                                       result.add(fromGitBranch(branch));
                                   }
                                   callback.onSuccess(result);
                               }

                               @Override
                               protected void onFailure(final Throwable exception) {
                                   callback.onFailure(exception);
                               }
                           });
=======
        service.branchList(Path.valueOf(project.getPath()), listMode)
               .then(branches -> {
                   final List<Branch> result = branches.stream().map(this::fromGitBranch).collect(Collectors.toList());
                   callback.onSuccess(result);
               })
               .catchError(error -> {
                   callback.onFailure(error.getCause());
               });
>>>>>>> ef74274e
    }

    /**
     * Converts a git branch DTO to an abstracted {@link org.eclipse.che.api.git.shared.Branch} object.
     *
     * @param gitBranch
     *         the object to convert.
     * @return the converted object.
     */
    private Branch fromGitBranch(final Branch gitBranch) {
        final Branch branch = GitVcsService.this.dtoFactory.createDto(Branch.class);
        branch.withActive(gitBranch.isActive()).withRemote(gitBranch.isRemote())
              .withName(gitBranch.getName()).withDisplayName(gitBranch.getDisplayName());
        return branch;
    }

    /**
     * Converts a git remote DTO to an abstracted {@link org.eclipse.che.api.git.shared.Remote} object.
     *
     * @param gitRemote
     *         the object to convert.
     * @return the converted object.
     */
    private Remote fromGitRemote(final Remote gitRemote) {
        final Remote remote = GitVcsService.this.dtoFactory.createDto(Remote.class);
        remote.withName(gitRemote.getName()).withUrl(gitRemote.getUrl());
        return remote;
    }
}<|MERGE_RESOLUTION|>--- conflicted
+++ resolved
@@ -25,8 +25,9 @@
 import org.eclipse.che.api.promises.client.Promise;
 import org.eclipse.che.api.promises.client.js.JsPromiseError;
 import org.eclipse.che.api.promises.client.js.Promises;
+import org.eclipse.che.ide.api.app.AppContext;
+import org.eclipse.che.ide.dto.DtoFactory;
 import org.eclipse.che.ide.ext.git.client.GitServiceClient;
-import org.eclipse.che.ide.dto.DtoFactory;
 import org.eclipse.che.ide.resource.Path;
 import org.eclipse.che.ide.rest.DtoUnmarshallerFactory;
 
@@ -42,41 +43,23 @@
 public class GitVcsService implements VcsService {
     private static final String BRANCH_UP_TO_DATE_ERROR_MESSAGE = "Everything up-to-date";
 
-<<<<<<< HEAD
-    private final GitServiceClient       service;
-    private final DtoFactory             dtoFactory;
-    private final DtoUnmarshallerFactory dtoUnmarshallerFactory;
-=======
     private final GitServiceClient service;
     private final DtoFactory       dtoFactory;
     private final AppContext       appContext;
->>>>>>> ef74274e
 
     @Inject
     public GitVcsService(final DtoFactory dtoFactory,
                          final DtoUnmarshallerFactory dtoUnmarshallerFactory,
-                         final GitServiceClient service) {
+                         final GitServiceClient service,
+                         final AppContext appContext) {
         this.dtoFactory = dtoFactory;
         this.service = service;
+        this.appContext = appContext;
     }
 
     @Override
     public void addRemote(@NotNull final ProjectConfig project, @NotNull final String remote, @NotNull final String remoteUrl,
                           @NotNull final AsyncCallback<Void> callback) {
-<<<<<<< HEAD
-
-        service.remoteAdd(project, remote, remoteUrl, new AsyncRequestCallback<String>() {
-            @Override
-            protected void onSuccess(final String notUsed) {
-                callback.onSuccess(null);
-            }
-
-            @Override
-            protected void onFailure(final Throwable exception) {
-                callback.onFailure(exception);
-            }
-        });
-=======
         service.remoteAdd(appContext.getRootProject().getLocation(), remote, remoteUrl)
                .then(arg -> {
                    callback.onSuccess(null);
@@ -84,19 +67,13 @@
                .catchError(error -> {
                    callback.onFailure(error.getCause());
                });
->>>>>>> ef74274e
     }
 
     @Override
     public void checkoutBranch(@NotNull final ProjectConfig project, @NotNull final String name,
                                final boolean createNew, @NotNull final AsyncCallback<String> callback) {
 
-<<<<<<< HEAD
-        service.checkout(
-                project,
-=======
         service.checkout(appContext.getRootProject().getLocation(),
->>>>>>> ef74274e
                          dtoFactory.createDto(CheckoutRequest.class)
                                    .withName(name)
                                    .withCreateNew(createNew))
@@ -109,36 +86,6 @@
     @Override
     public void commit(@NotNull final ProjectConfig project, final boolean includeUntracked, @NotNull final String commitMessage,
                        @NotNull final AsyncCallback<Void> callback) {
-<<<<<<< HEAD
-        try {
-
-            service.add(project, !includeUntracked, null, new RequestCallback<Void>() {
-                @Override
-                protected void onSuccess(Void aVoid) {
-
-                    service.commit(project, commitMessage, true, false, new AsyncRequestCallback<Revision>() {
-                        @Override
-                        protected void onSuccess(final Revision revision) {
-                            callback.onSuccess(null);
-                        }
-
-                        @Override
-                        protected void onFailure(final Throwable exception) {
-                            callback.onFailure(exception);
-                        }
-                    });
-                }
-
-                @Override
-                protected void onFailure(final Throwable exception) {
-                    callback.onFailure(exception);
-                }
-            });
-
-        } catch (final WebSocketException exception) {
-            callback.onFailure(exception);
-        }
-=======
         service.add(appContext.getRootProject().getLocation(), !includeUntracked, null)
                .then(arg -> {
                    service.commit(appContext.getRootProject().getLocation(), commitMessage, true, false)
@@ -152,25 +99,11 @@
                .catchError(error -> {
                    callback.onFailure(error.getCause());
                });
->>>>>>> ef74274e
     }
 
     @Override
     public void deleteRemote(@NotNull final ProjectConfig project, @NotNull final String remote,
                              @NotNull final AsyncCallback<Void> callback) {
-<<<<<<< HEAD
-        service.remoteDelete(project, remote, new AsyncRequestCallback<String>() {
-            @Override
-            protected void onSuccess(final String notUsed) {
-                callback.onSuccess(null);
-            }
-
-            @Override
-            protected void onFailure(final Throwable exception) {
-                callback.onFailure(exception);
-            }
-        });
-=======
         service.remoteDelete(appContext.getRootProject().getLocation(), remote)
                .then(arg -> {
                    callback.onSuccess(null);
@@ -178,37 +111,19 @@
                .catchError(error -> {
                    callback.onFailure(error.getCause());
                });
->>>>>>> ef74274e
     }
 
     @Override
     public Promise<String> getBranchName(ProjectConfig project) {
         return service.getStatus(Path.valueOf(project.getPath()))
-<<<<<<< HEAD
-                      .then(new Function<Status, String>() {
-                          @Override
-                          public String apply(Status status) throws FunctionException {
-                              return status.getBranchName();
-                          }
-                      });
-=======
                       .then((Function<Status, String>)status -> status.getBranchName());
->>>>>>> ef74274e
     }
 
     @Override
     public void hasUncommittedChanges(@NotNull final ProjectConfig project, @NotNull final AsyncCallback<Boolean> callback) {
         service.getStatus(Path.valueOf(project.getPath()))
-<<<<<<< HEAD
-               .then(new Operation<Status>() {
-                   @Override
-                   public void apply(Status status) throws OperationException {
-                       callback.onSuccess(!status.isClean());
-                   }
-=======
                .then(status -> {
                    callback.onSuccess(!status.isClean());
->>>>>>> ef74274e
                })
                .catchError(err -> {
                    callback.onFailure(err.getCause());
@@ -245,33 +160,17 @@
 
     @Override
     public Promise<List<Remote>> listRemotes(ProjectConfig project) {
-<<<<<<< HEAD
-        return service.remoteList(project, null, false);
-=======
         return service.remoteList(appContext.getRootProject().getLocation(), null, false);
->>>>>>> ef74274e
     }
 
     @Override
     public Promise<PushResponse> pushBranch(final ProjectConfig project, final String remote, final String localBranchName) {
-<<<<<<< HEAD
-        return service.push(project, Collections.singletonList(localBranchName), remote, true)
-                      .catchErrorPromise(new Function<PromiseError, Promise<PushResponse>>() {
-                          @Override
-                          public Promise<PushResponse> apply(PromiseError error) throws FunctionException {
-                              if (BRANCH_UP_TO_DATE_ERROR_MESSAGE.equalsIgnoreCase(error.getMessage())) {
-                                  return Promises.reject(JsPromiseError.create(new BranchUpToDateException(localBranchName)));
-                              } else {
-                                  return Promises.reject(error);
-                              }
-=======
         return service.push(appContext.getRootProject().getLocation(), Collections.singletonList(localBranchName), remote, true)
                       .catchErrorPromise(error -> {
                           if (BRANCH_UP_TO_DATE_ERROR_MESSAGE.equalsIgnoreCase(error.getMessage())) {
                               return Promises.reject(JsPromiseError.create(new BranchUpToDateException(localBranchName)));
                           } else {
                               return Promises.reject(error);
->>>>>>> ef74274e
                           }
                       });
     }
@@ -287,26 +186,6 @@
      *         callback when the operation is done.
      */
     private void listBranches(final ProjectConfig project, final BranchListMode listMode, final AsyncCallback<List<Branch>> callback) {
-<<<<<<< HEAD
-        final Unmarshallable<List<Branch>> unMarshaller =
-                dtoUnmarshallerFactory.newListUnmarshaller(Branch.class);
-        service.branchList(project, listMode,
-                           new AsyncRequestCallback<List<Branch>>(unMarshaller) {
-                               @Override
-                               protected void onSuccess(final List<Branch> branches) {
-                                   final List<Branch> result = new ArrayList<>();
-                                   for (final Branch branch : branches) {
-                                       result.add(fromGitBranch(branch));
-                                   }
-                                   callback.onSuccess(result);
-                               }
-
-                               @Override
-                               protected void onFailure(final Throwable exception) {
-                                   callback.onFailure(exception);
-                               }
-                           });
-=======
         service.branchList(Path.valueOf(project.getPath()), listMode)
                .then(branches -> {
                    final List<Branch> result = branches.stream().map(this::fromGitBranch).collect(Collectors.toList());
@@ -315,7 +194,6 @@
                .catchError(error -> {
                    callback.onFailure(error.getCause());
                });
->>>>>>> ef74274e
     }
 
     /**
