--- conflicted
+++ resolved
@@ -86,40 +86,6 @@
         dependencyResolver.updateProgressBar((int)(percentMessageDto.getPercent() * 100));
     }
 
-<<<<<<< HEAD
-    private void handleMavenArchetype(final MessageBus messageBus) {
-        final DefaultOutputConsole outputConsole = (DefaultOutputConsole)commandConsoleFactory.create("Maven Archetype");
-
-        try {
-            messageBus.subscribe(MAVEN_ARCHETYPE_CHANEL_NAME, new MessageHandler() {
-                @Override
-                public void onMessage(String message) {
-                    Log.info(getClass(), message);
-                    ArchetypeOutput archetypeOutput = factory.createDtoFromJson(message, ArchetypeOutput.class);
-                    processesPanelPresenter.addCommandOutput(outputConsole);
-                    switch (archetypeOutput.getState()) {
-                        case START:
-                            outputConsole.clearOutputsButtonClicked();
-                            outputConsole.printText(archetypeOutput.getOutput(), "green");
-                            break;
-                        case IN_PROGRESS:
-                            outputConsole.printText(archetypeOutput.getOutput());
-                            break;
-                        case DONE:
-                            outputConsole.printText(archetypeOutput.getOutput(), "green");
-                            break;
-                        case ERROR:
-                            outputConsole.printText(archetypeOutput.getOutput(), "red");
-                            break;
-                        default:
-                            break;
-                    }
-                }
-            });
-        } catch (WebSocketException e) {
-            e.printStackTrace();
-        }
-=======
     /**
      * Updates progress label when the resolved project is changed.
      *
@@ -129,7 +95,6 @@
     protected void handleTextNotification(TextMessageDto textMessageDto) {
         dependencyResolver.show();
         dependencyResolver.setProgressLabel(textMessageDto.getText());
->>>>>>> ef74274e
     }
 
     /**
@@ -170,7 +135,7 @@
         String message = output.getOutput();
         switch (output.getState()) {
             case START:
-                processesPanelPresenter.addCommandOutput(appContext.getDevMachine().getId(), outputConsole);
+                processesPanelPresenter.addCommandOutput(outputConsole);
                 outputConsole.clearOutputsButtonClicked();
                 outputConsole.printText(message, "green");
                 break;
