/*******************************************************************************
 * Copyright (c) 2012-2017 Codenvy, S.A.
 * All rights reserved. This program and the accompanying materials
 * are made available under the terms of the Eclipse Public License v1.0
 * which accompanies this distribution, and is available at
 * http://www.eclipse.org/legal/epl-v10.html
 *
 * Contributors:
 *   Codenvy, S.A. - initial API and implementation
 *******************************************************************************/
package org.eclipse.che.ide.core;

import com.google.gwt.resources.client.ClientBundle;
import com.google.inject.Inject;
import com.google.inject.Singleton;
import com.google.inject.name.Named;

import org.eclipse.che.ide.Resources;
import org.eclipse.che.ide.actions.AddToFileWatcherExcludesAction;
import org.eclipse.che.ide.actions.CloseActiveEditorAction;
import org.eclipse.che.ide.actions.CollapseAllAction;
import org.eclipse.che.ide.actions.CompleteAction;
import org.eclipse.che.ide.actions.ConvertFolderToProjectAction;
import org.eclipse.che.ide.actions.CreateProjectAction;
import org.eclipse.che.ide.actions.DeleteResourceAction;
import org.eclipse.che.ide.actions.DownloadProjectAction;
import org.eclipse.che.ide.actions.DownloadResourceAction;
import org.eclipse.che.ide.actions.DownloadWsAction;
import org.eclipse.che.ide.actions.EditFileAction;
import org.eclipse.che.ide.actions.ExpandEditorAction;
import org.eclipse.che.ide.actions.FormatterAction;
import org.eclipse.che.ide.actions.FullTextSearchAction;
import org.eclipse.che.ide.actions.GoIntoAction;
import org.eclipse.che.ide.actions.HotKeysListAction;
import org.eclipse.che.ide.actions.ImportProjectAction;
import org.eclipse.che.ide.actions.LinkWithEditorAction;
import org.eclipse.che.ide.actions.NavigateToFileAction;
import org.eclipse.che.ide.actions.OpenFileAction;
import org.eclipse.che.ide.actions.ProjectConfigurationAction;
import org.eclipse.che.ide.actions.RedoAction;
import org.eclipse.che.ide.actions.RefreshPathAction;
import org.eclipse.che.ide.actions.RemoveFromFileWatcherExcludesAction;
import org.eclipse.che.ide.actions.RenameItemAction;
import org.eclipse.che.ide.actions.RunCommandAction;
import org.eclipse.che.ide.actions.SaveAction;
import org.eclipse.che.ide.actions.SaveAllAction;
import org.eclipse.che.ide.actions.ShowConsoleTreeAction;
import org.eclipse.che.ide.actions.ShowHiddenFilesAction;
import org.eclipse.che.ide.actions.ShowPreferencesAction;
import org.eclipse.che.ide.actions.ShowReferenceAction;
import org.eclipse.che.ide.actions.ShowToolbarAction;
import org.eclipse.che.ide.actions.SignatureHelpAction;
import org.eclipse.che.ide.actions.SoftWrapAction;
import org.eclipse.che.ide.actions.StopWorkspaceAction;
import org.eclipse.che.ide.actions.UndoAction;
import org.eclipse.che.ide.actions.UploadFileAction;
import org.eclipse.che.ide.actions.UploadFolderAction;
import org.eclipse.che.ide.actions.common.HidePartAction;
import org.eclipse.che.ide.actions.common.MaximizePartAction;
import org.eclipse.che.ide.actions.common.RestorePartAction;
import org.eclipse.che.ide.actions.find.FindActionAction;
import org.eclipse.che.ide.api.action.Action;
import org.eclipse.che.ide.api.action.ActionEvent;
import org.eclipse.che.ide.api.action.ActionManager;
import org.eclipse.che.ide.api.action.DefaultActionGroup;
import org.eclipse.che.ide.api.action.IdeActions;
import org.eclipse.che.ide.api.constraints.Constraints;
import org.eclipse.che.ide.api.editor.EditorRegistry;
import org.eclipse.che.ide.api.editor.texteditor.EditorResources;
import org.eclipse.che.ide.api.filetypes.FileType;
import org.eclipse.che.ide.api.filetypes.FileTypeRegistry;
import org.eclipse.che.ide.api.icon.Icon;
import org.eclipse.che.ide.api.icon.IconRegistry;
import org.eclipse.che.ide.api.keybinding.KeyBindingAgent;
import org.eclipse.che.ide.api.keybinding.KeyBuilder;
import org.eclipse.che.ide.api.parts.Perspective;
import org.eclipse.che.ide.api.parts.PerspectiveManager;
import org.eclipse.che.ide.command.editor.CommandEditorProvider;
import org.eclipse.che.ide.command.palette.ShowCommandsPaletteAction;
import org.eclipse.che.ide.connection.WsConnectionListener;
import org.eclipse.che.ide.imageviewer.ImageViewerProvider;
import org.eclipse.che.ide.imageviewer.PreviewImageAction;
import org.eclipse.che.ide.machine.MachineResources;
import org.eclipse.che.ide.macro.ServerHostNameMacro;
import org.eclipse.che.ide.macro.ServerMacro;
import org.eclipse.che.ide.macro.ServerPortMacro;
import org.eclipse.che.ide.macro.ServerProtocolMacro;
import org.eclipse.che.ide.newresource.NewFileAction;
import org.eclipse.che.ide.newresource.NewFolderAction;
import org.eclipse.che.ide.part.editor.actions.CloseAction;
import org.eclipse.che.ide.part.editor.actions.CloseAllAction;
import org.eclipse.che.ide.part.editor.actions.CloseAllExceptPinnedAction;
import org.eclipse.che.ide.part.editor.actions.CloseOtherAction;
import org.eclipse.che.ide.part.editor.actions.PinEditorTabAction;
import org.eclipse.che.ide.part.editor.actions.ReopenClosedFileAction;
import org.eclipse.che.ide.part.editor.actions.SplitHorizontallyAction;
import org.eclipse.che.ide.part.editor.actions.SplitVerticallyAction;
import org.eclipse.che.ide.part.editor.actions.SwitchNextEditorAction;
import org.eclipse.che.ide.part.editor.actions.SwitchPreviousEditorAction;
import org.eclipse.che.ide.part.editor.recent.ClearRecentListAction;
import org.eclipse.che.ide.part.editor.recent.OpenRecentFilesAction;
import org.eclipse.che.ide.part.explorer.project.TreeResourceRevealer;
import org.eclipse.che.ide.part.explorer.project.synchronize.ProjectConfigSynchronized;
import org.eclipse.che.ide.processes.NewTerminalAction;
import org.eclipse.che.ide.processes.actions.CloseConsoleAction;
import org.eclipse.che.ide.processes.actions.ReRunProcessAction;
import org.eclipse.che.ide.processes.actions.StopProcessAction;
import org.eclipse.che.ide.resources.action.CopyResourceAction;
import org.eclipse.che.ide.resources.action.CutResourceAction;
import org.eclipse.che.ide.resources.action.PasteResourceAction;
import org.eclipse.che.ide.resources.action.RevealResourceAction;
import org.eclipse.che.ide.terminal.TerminalInitializer;
import org.eclipse.che.ide.ui.loaders.request.MessageLoaderResources;
import org.eclipse.che.ide.ui.popup.PopupResources;
import org.eclipse.che.ide.ui.toolbar.MainToolbar;
import org.eclipse.che.ide.ui.toolbar.ToolbarPresenter;
import org.eclipse.che.ide.util.browser.UserAgent;
import org.eclipse.che.ide.util.input.KeyCodeMap;
import org.eclipse.che.ide.xml.NewXmlFileAction;
import org.vectomatic.dom.svg.ui.SVGResource;

import java.util.Map;

import static org.eclipse.che.ide.actions.EditorActions.CLOSE;
import static org.eclipse.che.ide.actions.EditorActions.CLOSE_ALL;
import static org.eclipse.che.ide.actions.EditorActions.CLOSE_ALL_EXCEPT_PINNED;
import static org.eclipse.che.ide.actions.EditorActions.CLOSE_OTHER;
import static org.eclipse.che.ide.actions.EditorActions.PIN_TAB;
import static org.eclipse.che.ide.actions.EditorActions.REOPEN_CLOSED;
import static org.eclipse.che.ide.actions.EditorActions.SPLIT_HORIZONTALLY;
import static org.eclipse.che.ide.actions.EditorActions.SPLIT_VERTICALLY;
import static org.eclipse.che.ide.api.action.IdeActions.GROUP_ASSISTANT;
import static org.eclipse.che.ide.api.action.IdeActions.GROUP_CENTER_TOOLBAR;
import static org.eclipse.che.ide.api.action.IdeActions.GROUP_CONSOLES_TREE_CONTEXT_MENU;
import static org.eclipse.che.ide.api.action.IdeActions.GROUP_EDIT;
import static org.eclipse.che.ide.api.action.IdeActions.GROUP_EDITOR_CONTEXT_MENU;
import static org.eclipse.che.ide.api.action.IdeActions.GROUP_EDITOR_TAB_CONTEXT_MENU;
import static org.eclipse.che.ide.api.action.IdeActions.GROUP_FILE_NEW;
import static org.eclipse.che.ide.api.action.IdeActions.GROUP_HELP;
import static org.eclipse.che.ide.api.action.IdeActions.GROUP_MAIN_CONTEXT_MENU;
import static org.eclipse.che.ide.api.action.IdeActions.GROUP_MAIN_MENU;
import static org.eclipse.che.ide.api.action.IdeActions.GROUP_MAIN_TOOLBAR;
import static org.eclipse.che.ide.api.action.IdeActions.GROUP_PART_MENU;
import static org.eclipse.che.ide.api.action.IdeActions.GROUP_PROFILE;
import static org.eclipse.che.ide.api.action.IdeActions.GROUP_PROJECT;
import static org.eclipse.che.ide.api.action.IdeActions.GROUP_RECENT_FILES;
import static org.eclipse.che.ide.api.action.IdeActions.GROUP_RIGHT_MAIN_MENU;
import static org.eclipse.che.ide.api.action.IdeActions.GROUP_RIGHT_TOOLBAR;
import static org.eclipse.che.ide.api.action.IdeActions.GROUP_TOOLBAR_CONTROLLER;
import static org.eclipse.che.ide.api.action.IdeActions.GROUP_WORKSPACE;
import static org.eclipse.che.ide.api.constraints.Constraints.FIRST;
import static org.eclipse.che.ide.api.constraints.Constraints.LAST;
import static org.eclipse.che.ide.part.editor.recent.RecentFileStore.RECENT_GROUP_ID;
import static org.eclipse.che.ide.projecttype.BlankProjectWizardRegistrar.BLANK_CATEGORY;

/**
 * Initializer for standard components i.e. some basic menu commands (Save, Save As etc)
 *
 * @author Evgen Vidolob
 * @author Dmitry Shnurenko
 */
@Singleton
public class StandardComponentInitializer {

    public static final String NAVIGATE_TO_FILE      = "navigateToFile";
    public static final String FULL_TEXT_SEARCH      = "fullTextSearch";
    public static final String PREVIEW_IMAGE         = "previewImage";
    public static final String FIND_ACTION           = "findAction";
    public static final String FORMAT                = "format";
    public static final String SAVE                  = "save";
    public static final String COPY                  = "copy";
    public static final String CUT                   = "cut";
    public static final String PASTE                 = "paste";
    public static final String UNDO                  = "undo";
    public static final String REDO                  = "redo";
    public static final String SWITCH_LEFT_TAB       = "switchLeftTab";
    public static final String SWITCH_RIGHT_TAB      = "switchRightTab";
    public static final String OPEN_RECENT_FILES     = "openRecentFiles";
    public static final String DELETE_ITEM           = "deleteItem";
    public static final String NEW_FILE              = "newFile";
    public static final String CREATE_PROJECT        = "createProject";
    public static final String IMPORT_PROJECT        = "importProject";
    public static final String CLOSE_ACTIVE_EDITOR   = "closeActiveEditor";
    public static final String SIGNATURE_HELP        = "signatureHelp";
    public static final String SOFT_WRAP             = "softWrap";
    public static final String RENAME                = "renameResource";
    public static final String SHOW_REFERENCE        = "showReference";
    public static final String SHOW_COMMANDS_PALETTE = "showCommandsPalette";
    public static final String NEW_TERMINAL          = "newTerminal";

    public interface ParserResource extends ClientBundle {
        @Source("org/eclipse/che/ide/blank.svg")
        SVGResource samplesCategoryBlank();
    }

    @Inject
    private EditorRegistry editorRegistry;

    @Inject
    private FileTypeRegistry fileTypeRegistry;

    @Inject
    private Resources resources;

    @Inject
    private KeyBindingAgent keyBinding;

    @Inject
    private ActionManager actionManager;

    @Inject
    private SaveAction saveAction;

    @Inject
    private SaveAllAction saveAllAction;

    @Inject
    private ShowPreferencesAction showPreferencesAction;

    @Inject
    private PreviewImageAction previewImageAction;

    @Inject
    private FindActionAction findActionAction;

    @Inject
    private NavigateToFileAction navigateToFileAction;

    @Inject
    @MainToolbar
    private ToolbarPresenter toolbarPresenter;

    @Inject
    private CutResourceAction cutResourceAction;

    @Inject
    private CopyResourceAction copyResourceAction;

    @Inject
    private PasteResourceAction pasteResourceAction;

    @Inject
    private DeleteResourceAction deleteResourceAction;

    @Inject
    private RenameItemAction renameItemAction;

    @Inject
    private SplitVerticallyAction splitVerticallyAction;

    @Inject
    private SplitHorizontallyAction splitHorizontallyAction;

    @Inject
    private CloseAction closeAction;

    @Inject
    private CloseAllAction closeAllAction;

    @Inject
    private CloseOtherAction closeOtherAction;

    @Inject
    private CloseAllExceptPinnedAction closeAllExceptPinnedAction;

    @Inject
    private ReopenClosedFileAction reopenClosedFileAction;

    @Inject
    private PinEditorTabAction pinEditorTabAction;

    @Inject
    private GoIntoAction goIntoAction;

    @Inject
    private EditFileAction editFileAction;

    @Inject
    private OpenFileAction openFileAction;

    @Inject
    private ShowHiddenFilesAction showHiddenFilesAction;

    @Inject
    private FormatterAction formatterAction;

    @Inject
    private UndoAction undoAction;

    @Inject
    private RedoAction redoAction;

    @Inject
    private UploadFileAction uploadFileAction;

    @Inject
    private UploadFolderAction uploadFolderAction;

    @Inject
    private DownloadProjectAction downloadProjectAction;

    @Inject
    private DownloadWsAction downloadWsAction;

    @Inject
    private DownloadResourceAction downloadResourceAction;

    @Inject
    private ImportProjectAction importProjectAction;

    @Inject
    private CreateProjectAction createProjectAction;

    @Inject
    private ConvertFolderToProjectAction convertFolderToProjectAction;

    @Inject
    private FullTextSearchAction fullTextSearchAction;

    @Inject
    private NewFolderAction newFolderAction;

    @Inject
    private NewFileAction newFileAction;

    @Inject
    private NewXmlFileAction newXmlFileAction;

    @Inject
    private ImageViewerProvider imageViewerProvider;

    @Inject
    private ProjectConfigurationAction projectConfigurationAction;

    @Inject
    private ExpandEditorAction expandEditorAction;

    @Inject
    private CompleteAction completeAction;

    @Inject
    private SwitchPreviousEditorAction switchPreviousEditorAction;

    @Inject
    private SwitchNextEditorAction switchNextEditorAction;

    @Inject
    private HotKeysListAction hotKeysListAction;

    @Inject
    private OpenRecentFilesAction openRecentFilesAction;

    @Inject
    private ClearRecentListAction clearRecentFilesAction;

    @Inject
    private CloseActiveEditorAction closeActiveEditorAction;

    @Inject
    private MessageLoaderResources messageLoaderResources;

    @Inject
    private EditorResources editorResources;

    @Inject
    private PopupResources popupResources;

    @Inject
    private ShowReferenceAction showReferenceAction;

    @Inject
    private RevealResourceAction revealResourceAction;

    @Inject
    private RefreshPathAction refreshPathAction;

    @Inject
    private LinkWithEditorAction linkWithEditorAction;

    @Inject
    private ShowToolbarAction showToolbarAction;

    @Inject
    private SignatureHelpAction signatureHelpAction;

    @Inject
    private MaximizePartAction maximizePartAction;

    @Inject
    private HidePartAction hidePartAction;

    @Inject
    private RestorePartAction restorePartAction;

    @Inject
    private ShowCommandsPaletteAction showCommandsPaletteAction;

    @Inject
    private SoftWrapAction softWrapAction;

    @Inject
    private StopWorkspaceAction stopWorkspaceAction;

    @Inject
    private RunCommandAction runCommandAction;

    @Inject
    private NewTerminalAction newTerminalAction;

    @Inject
    private ReRunProcessAction reRunProcessAction;

    @Inject
    private StopProcessAction stopProcessAction;

    @Inject
    private CloseConsoleAction closeConsoleAction;

    @Inject
    private ShowConsoleTreeAction showConsoleTreeAction;

    @Inject
<<<<<<< HEAD
    private CollapseAllAction collapseAllAction;
=======
    private AddToFileWatcherExcludesAction addToFileWatcherExcludesAction;

    @Inject
    private RemoveFromFileWatcherExcludesAction removeFromFileWatcherExcludesAction;
>>>>>>> c3dd5498

    @Inject
    private PerspectiveManager perspectiveManager;

    @Inject
    @Named("XMLFileType")
    private FileType xmlFile;

    @Inject
    @Named("TXTFileType")
    private FileType txtFile;

    @Inject
    @Named("JsonFileType")
    private FileType jsonFile;

    @Inject
    @Named("MDFileType")
    private FileType mdFile;

    @Inject
    @Named("PNGFileType")
    private FileType pngFile;

    @Inject
    @Named("BMPFileType")
    private FileType bmpFile;

    @Inject
    @Named("GIFFileType")
    private FileType gifFile;

    @Inject
    @Named("ICOFileType")
    private FileType iconFile;

    @Inject
    @Named("SVGFileType")
    private FileType svgFile;

    @Inject
    @Named("JPEFileType")
    private FileType jpeFile;

    @Inject
    @Named("JPEGFileType")
    private FileType jpegFile;

    @Inject
    @Named("JPGFileType")
    private FileType jpgFile;

    @Inject
    private CommandEditorProvider commandEditorProvider;
    @Inject
    @Named("CommandFileType")
    private FileType              commandFileType;
    @Inject
    private WsConnectionListener  wsConnectionListener;

    @Inject
    private ProjectConfigSynchronized projectConfigSynchronized;

    @Inject
    private TreeResourceRevealer treeResourceRevealer; //just to work with it

    // do not remove the injections below
    @Inject
    private ServerMacro serverMacro;

    @Inject
    private ServerProtocolMacro serverProtocolMacro;

    @Inject
    private ServerHostNameMacro serverHostNameMacro;

    @Inject
    private ServerPortMacro serverPortMacro;

    @Inject
    private TerminalInitializer terminalInitializer;


    /** Instantiates {@link StandardComponentInitializer} an creates standard content. */
    @Inject
    public StandardComponentInitializer(IconRegistry iconRegistry,
                                        MachineResources machineResources,
                                        StandardComponentInitializer.ParserResource parserResource) {
        iconRegistry.registerIcon(new Icon(BLANK_CATEGORY + ".samples.category.icon", parserResource.samplesCategoryBlank()));
        iconRegistry.registerIcon(new Icon("che.machine.icon", machineResources.devMachine()));
        machineResources.getCss().ensureInjected();
    }

    public void initialize() {
        messageLoaderResources.Css().ensureInjected();
        editorResources.editorCss().ensureInjected();
        popupResources.popupStyle().ensureInjected();

        fileTypeRegistry.registerFileType(xmlFile);

        fileTypeRegistry.registerFileType(txtFile);

        fileTypeRegistry.registerFileType(jsonFile);

        fileTypeRegistry.registerFileType(mdFile);

        fileTypeRegistry.registerFileType(pngFile);
        editorRegistry.registerDefaultEditor(pngFile, imageViewerProvider);

        fileTypeRegistry.registerFileType(bmpFile);
        editorRegistry.registerDefaultEditor(bmpFile, imageViewerProvider);

        fileTypeRegistry.registerFileType(gifFile);
        editorRegistry.registerDefaultEditor(gifFile, imageViewerProvider);

        fileTypeRegistry.registerFileType(iconFile);
        editorRegistry.registerDefaultEditor(iconFile, imageViewerProvider);

        fileTypeRegistry.registerFileType(svgFile);
        editorRegistry.registerDefaultEditor(svgFile, imageViewerProvider);

        fileTypeRegistry.registerFileType(jpeFile);
        editorRegistry.registerDefaultEditor(jpeFile, imageViewerProvider);

        fileTypeRegistry.registerFileType(jpegFile);
        editorRegistry.registerDefaultEditor(jpegFile, imageViewerProvider);

        fileTypeRegistry.registerFileType(jpgFile);
        editorRegistry.registerDefaultEditor(jpgFile, imageViewerProvider);

        fileTypeRegistry.registerFileType(commandFileType);
        editorRegistry.registerDefaultEditor(commandFileType, commandEditorProvider);

        // Workspace (New Menu)
        DefaultActionGroup workspaceGroup = (DefaultActionGroup)actionManager.getAction(GROUP_WORKSPACE);

        actionManager.registerAction(IMPORT_PROJECT, importProjectAction);
        workspaceGroup.add(importProjectAction);

        actionManager.registerAction(CREATE_PROJECT, createProjectAction);
        workspaceGroup.add(createProjectAction);

        actionManager.registerAction("downloadWsAsZipAction", downloadWsAction);
        workspaceGroup.add(downloadWsAction);

        workspaceGroup.addSeparator();
        workspaceGroup.add(stopWorkspaceAction);

        // Project (New Menu)
        DefaultActionGroup projectGroup = (DefaultActionGroup)actionManager.getAction(GROUP_PROJECT);

        DefaultActionGroup newGroup = new DefaultActionGroup("New", true, actionManager);
        newGroup.getTemplatePresentation().setDescription("Create...");
        newGroup.getTemplatePresentation().setSVGResource(resources.newResource());
        actionManager.registerAction(GROUP_FILE_NEW, newGroup);
        projectGroup.add(newGroup);

        newGroup.addSeparator();

        actionManager.registerAction(NEW_FILE, newFileAction);
        newGroup.addAction(newFileAction);

        actionManager.registerAction("newFolder", newFolderAction);
        newGroup.addAction(newFolderAction);

        newGroup.addSeparator();

        actionManager.registerAction("newXmlFile", newXmlFileAction);
        newXmlFileAction.getTemplatePresentation().setSVGResource(xmlFile.getImage());
        newGroup.addAction(newXmlFileAction);

        actionManager.registerAction("uploadFile", uploadFileAction);
        projectGroup.add(uploadFileAction);

        actionManager.registerAction("uploadFolder", uploadFolderAction);
        projectGroup.add(uploadFolderAction);

        actionManager.registerAction("convertFolderToProject", convertFolderToProjectAction);
        projectGroup.add(convertFolderToProjectAction);

        actionManager.registerAction("downloadAsZipAction", downloadProjectAction);
        projectGroup.add(downloadProjectAction);

        actionManager.registerAction("showHideHiddenFiles", showHiddenFilesAction);
        projectGroup.add(showHiddenFilesAction);

        projectGroup.addSeparator();

        actionManager.registerAction("projectConfiguration", projectConfigurationAction);
        projectGroup.add(projectConfigurationAction);

        DefaultActionGroup saveGroup = new DefaultActionGroup(actionManager);
        actionManager.registerAction("saveGroup", saveGroup);
        actionManager.registerAction(SAVE, saveAction);
        saveGroup.addSeparator();
        saveGroup.add(saveAction);

        // Edit (New Menu)
        DefaultActionGroup editGroup = (DefaultActionGroup)actionManager.getAction(GROUP_EDIT);
        DefaultActionGroup recentGroup = new DefaultActionGroup(RECENT_GROUP_ID, true, actionManager);
        actionManager.registerAction(GROUP_RECENT_FILES, recentGroup);
        actionManager.registerAction("clearRecentList", clearRecentFilesAction);
        recentGroup.addSeparator();
        recentGroup.add(clearRecentFilesAction, LAST);
        editGroup.add(recentGroup);
        actionManager.registerAction(OPEN_RECENT_FILES, openRecentFilesAction);
        editGroup.add(openRecentFilesAction);

        actionManager.registerAction(CLOSE_ACTIVE_EDITOR, closeActiveEditorAction);
        editGroup.add(closeActiveEditorAction);

        actionManager.registerAction(FORMAT, formatterAction);
        editGroup.add(formatterAction);

        editGroup.add(saveAction);

        actionManager.registerAction(UNDO, undoAction);
        editGroup.add(undoAction);

        actionManager.registerAction(REDO, redoAction);
        editGroup.add(redoAction);

        actionManager.registerAction(SOFT_WRAP, softWrapAction);
        editGroup.add(softWrapAction);

        actionManager.registerAction(CUT, cutResourceAction);
        editGroup.add(cutResourceAction);

        actionManager.registerAction(COPY, copyResourceAction);
        editGroup.add(copyResourceAction);

        actionManager.registerAction(PASTE, pasteResourceAction);
        editGroup.add(pasteResourceAction);

        actionManager.registerAction(RENAME, renameItemAction);
        editGroup.add(renameItemAction);

        actionManager.registerAction(DELETE_ITEM, deleteResourceAction);
        editGroup.add(deleteResourceAction);

        actionManager.registerAction(FULL_TEXT_SEARCH, fullTextSearchAction);
        editGroup.add(fullTextSearchAction);

        editGroup.addSeparator();
        editGroup.add(switchPreviousEditorAction);
        editGroup.add(switchNextEditorAction);

        editGroup.addSeparator();
        editGroup.add(revealResourceAction);

        // Assistant (New Menu)
        DefaultActionGroup assistantGroup = (DefaultActionGroup)actionManager.getAction(GROUP_ASSISTANT);

        actionManager.registerAction(PREVIEW_IMAGE, previewImageAction);
        assistantGroup.add(previewImageAction);

        actionManager.registerAction(FIND_ACTION, findActionAction);
        assistantGroup.add(findActionAction);

        actionManager.registerAction("hotKeysList", hotKeysListAction);
        assistantGroup.add(hotKeysListAction);

        assistantGroup.addSeparator();

        actionManager.registerAction("callCompletion", completeAction);
        assistantGroup.add(completeAction);

        actionManager.registerAction("downloadItemAction", downloadResourceAction);
        actionManager.registerAction(NAVIGATE_TO_FILE, navigateToFileAction);
        assistantGroup.add(navigateToFileAction);

        //Compose Profile menu
        DefaultActionGroup profileGroup = (DefaultActionGroup)actionManager.getAction(GROUP_PROFILE);
        actionManager.registerAction("showPreferences", showPreferencesAction);

        profileGroup.add(showPreferencesAction);

        // Compose Help menu
        DefaultActionGroup helpGroup = (DefaultActionGroup)actionManager.getAction(GROUP_HELP);
        helpGroup.addSeparator();

        // Processes panel actions
        actionManager.registerAction("stopWorkspace", stopWorkspaceAction);
        actionManager.registerAction("runCommand", runCommandAction);
        actionManager.registerAction("newTerminal", newTerminalAction);

        // Compose main context menu
        DefaultActionGroup resourceOperation = new DefaultActionGroup(actionManager);
        actionManager.registerAction("resourceOperation", resourceOperation);
        actionManager.registerAction("refreshPathAction", refreshPathAction);
        actionManager.registerAction("linkWithEditor", linkWithEditorAction);
        actionManager.registerAction("showToolbar", showToolbarAction);

        resourceOperation.addSeparator();
        resourceOperation.add(previewImageAction);
        resourceOperation.add(showReferenceAction);
        resourceOperation.add(goIntoAction);
        resourceOperation.add(editFileAction);

        resourceOperation.add(saveAction);
        resourceOperation.add(cutResourceAction);
        resourceOperation.add(copyResourceAction);
        resourceOperation.add(pasteResourceAction);
        resourceOperation.add(renameItemAction);
        resourceOperation.add(deleteResourceAction);
        resourceOperation.addSeparator();
        resourceOperation.add(downloadResourceAction);
        resourceOperation.add(refreshPathAction);
        resourceOperation.add(linkWithEditorAction);
        resourceOperation.addSeparator();
        resourceOperation.add(convertFolderToProjectAction);
        resourceOperation.addSeparator();
        resourceOperation.addSeparator();
        resourceOperation.add(addToFileWatcherExcludesAction);
        resourceOperation.add(removeFromFileWatcherExcludesAction);
        resourceOperation.addSeparator();

        DefaultActionGroup mainContextMenuGroup = (DefaultActionGroup)actionManager.getAction(GROUP_MAIN_CONTEXT_MENU);
        mainContextMenuGroup.add(newGroup, Constraints.FIRST);
        mainContextMenuGroup.addSeparator();
        mainContextMenuGroup.add(resourceOperation);

        DefaultActionGroup partMenuGroup = (DefaultActionGroup)actionManager.getAction(GROUP_PART_MENU);
        partMenuGroup.add(maximizePartAction);
        partMenuGroup.add(hidePartAction);
        partMenuGroup.add(restorePartAction);
        partMenuGroup.add(showConsoleTreeAction);
        partMenuGroup.add(collapseAllAction);
        partMenuGroup.add(refreshPathAction);
        partMenuGroup.add(linkWithEditorAction);

        DefaultActionGroup toolbarControllerGroup = (DefaultActionGroup)actionManager.getAction(GROUP_TOOLBAR_CONTROLLER);
        toolbarControllerGroup.add(showToolbarAction);

        actionManager.registerAction("expandEditor", expandEditorAction);
        DefaultActionGroup rightMenuGroup = (DefaultActionGroup)actionManager.getAction(GROUP_RIGHT_MAIN_MENU);
        rightMenuGroup.add(expandEditorAction, FIRST);

        // Compose main toolbar
        DefaultActionGroup changeResourceGroup = new DefaultActionGroup(actionManager);
        actionManager.registerAction("changeResourceGroup", changeResourceGroup);
        actionManager.registerAction("editFile", editFileAction);
        actionManager.registerAction("goInto", goIntoAction);
        actionManager.registerAction(SHOW_REFERENCE, showReferenceAction);

        actionManager.registerAction("collapseAll", collapseAllAction);

        actionManager.registerAction("openFile", openFileAction);
        actionManager.registerAction(SWITCH_LEFT_TAB, switchPreviousEditorAction);
        actionManager.registerAction(SWITCH_RIGHT_TAB, switchNextEditorAction);
        actionManager.registerAction("scrollFromSource", revealResourceAction);

        changeResourceGroup.add(cutResourceAction);
        changeResourceGroup.add(copyResourceAction);
        changeResourceGroup.add(pasteResourceAction);
        changeResourceGroup.add(deleteResourceAction);

        DefaultActionGroup mainToolbarGroup = (DefaultActionGroup)actionManager.getAction(GROUP_MAIN_TOOLBAR);
        mainToolbarGroup.add(newGroup);
        mainToolbarGroup.add(saveGroup);
        mainToolbarGroup.add(changeResourceGroup);
        toolbarPresenter.bindMainGroup(mainToolbarGroup);

        DefaultActionGroup centerToolbarGroup = (DefaultActionGroup)actionManager.getAction(GROUP_CENTER_TOOLBAR);
        toolbarPresenter.bindCenterGroup(centerToolbarGroup);

        DefaultActionGroup rightToolbarGroup = (DefaultActionGroup)actionManager.getAction(GROUP_RIGHT_TOOLBAR);
        toolbarPresenter.bindRightGroup(rightToolbarGroup);

        // Consoles tree context menu group
        DefaultActionGroup consolesTreeContextMenu = (DefaultActionGroup)actionManager.getAction(GROUP_CONSOLES_TREE_CONTEXT_MENU);
        consolesTreeContextMenu.add(reRunProcessAction);
        consolesTreeContextMenu.add(stopProcessAction);
        consolesTreeContextMenu.add(closeConsoleAction);

        //Editor context menu group
        DefaultActionGroup editorTabContextMenu =
                (DefaultActionGroup)actionManager.getAction(GROUP_EDITOR_TAB_CONTEXT_MENU);
        editorTabContextMenu.add(closeAction);
        actionManager.registerAction(CLOSE, closeAction);
        editorTabContextMenu.add(closeAllAction);
        actionManager.registerAction(CLOSE_ALL, closeAllAction);
        editorTabContextMenu.add(closeOtherAction);
        actionManager.registerAction(CLOSE_OTHER, closeOtherAction);
        editorTabContextMenu.add(closeAllExceptPinnedAction);
        actionManager.registerAction(CLOSE_ALL_EXCEPT_PINNED, closeAllExceptPinnedAction);
        editorTabContextMenu.addSeparator();
        editorTabContextMenu.add(reopenClosedFileAction);
        actionManager.registerAction(REOPEN_CLOSED, reopenClosedFileAction);
        editorTabContextMenu.add(pinEditorTabAction);
        actionManager.registerAction(PIN_TAB, pinEditorTabAction);
        editorTabContextMenu.addSeparator();
        actionManager.registerAction(SPLIT_HORIZONTALLY, splitHorizontallyAction);
        editorTabContextMenu.add(splitHorizontallyAction);
        actionManager.registerAction(SPLIT_VERTICALLY, splitVerticallyAction);
        editorTabContextMenu.add(splitVerticallyAction);
        actionManager.registerAction(SIGNATURE_HELP, signatureHelpAction);

        actionManager.registerAction(SHOW_COMMANDS_PALETTE, showCommandsPaletteAction);
        DefaultActionGroup runGroup = (DefaultActionGroup)actionManager.getAction(IdeActions.GROUP_RUN);
        runGroup.add(showCommandsPaletteAction);
        runGroup.add(newTerminalAction, FIRST);
        runGroup.addSeparator();

        DefaultActionGroup editorContextMenuGroup = new DefaultActionGroup(actionManager);
        actionManager.registerAction(GROUP_EDITOR_CONTEXT_MENU, editorContextMenuGroup);

        editorContextMenuGroup.add(saveAction);
        editorContextMenuGroup.add(undoAction);
        editorContextMenuGroup.add(redoAction);
        editorContextMenuGroup.addSeparator();
        editorContextMenuGroup.add(formatterAction);
        editorContextMenuGroup.add(softWrapAction);

        editorContextMenuGroup.addSeparator();
        editorContextMenuGroup.add(fullTextSearchAction);
        editorContextMenuGroup.add(closeActiveEditorAction);

        // Define hot-keys
        keyBinding.getGlobal().addKey(new KeyBuilder().action().alt().charCode('n').build(), NAVIGATE_TO_FILE);
        keyBinding.getGlobal().addKey(new KeyBuilder().action().charCode('F').build(), FULL_TEXT_SEARCH);
        keyBinding.getGlobal().addKey(new KeyBuilder().action().charCode('A').build(), FIND_ACTION);
        keyBinding.getGlobal().addKey(new KeyBuilder().alt().charCode('L').build(), FORMAT);
        keyBinding.getGlobal().addKey(new KeyBuilder().action().charCode('c').build(), COPY);
        keyBinding.getGlobal().addKey(new KeyBuilder().action().charCode('x').build(), CUT);
        keyBinding.getGlobal().addKey(new KeyBuilder().action().charCode('v').build(), PASTE);
        keyBinding.getGlobal().addKey(new KeyBuilder().shift().charCode(KeyCodeMap.F6).build(), RENAME);
        keyBinding.getGlobal().addKey(new KeyBuilder().shift().charCode(KeyCodeMap.F7).build(), SHOW_REFERENCE);
        keyBinding.getGlobal().addKey(new KeyBuilder().alt().charCode(KeyCodeMap.ARROW_LEFT).build(), SWITCH_LEFT_TAB);
        keyBinding.getGlobal().addKey(new KeyBuilder().alt().charCode(KeyCodeMap.ARROW_RIGHT).build(), SWITCH_RIGHT_TAB);
        keyBinding.getGlobal().addKey(new KeyBuilder().action().charCode('e').build(), OPEN_RECENT_FILES);
        keyBinding.getGlobal().addKey(new KeyBuilder().charCode(KeyCodeMap.DELETE).build(), DELETE_ITEM);
        keyBinding.getGlobal().addKey(new KeyBuilder().action().alt().charCode('w').build(), SOFT_WRAP);
        keyBinding.getGlobal().addKey(new KeyBuilder().alt().charCode(KeyCodeMap.F12).build(), NEW_TERMINAL);

        keyBinding.getGlobal().addKey(new KeyBuilder().alt().charCode('N').build(), NEW_FILE);
        keyBinding.getGlobal().addKey(new KeyBuilder().alt().charCode('x').build(), CREATE_PROJECT);
        keyBinding.getGlobal().addKey(new KeyBuilder().alt().charCode('A').build(), IMPORT_PROJECT);

        keyBinding.getGlobal().addKey(new KeyBuilder().shift().charCode(KeyCodeMap.F10).build(), SHOW_COMMANDS_PALETTE);

        keyBinding.getGlobal().addKey(new KeyBuilder().action().charCode('s').build(), SAVE);

        keyBinding.getGlobal().addKey(new KeyBuilder().action().charCode('z').build(), UNDO);
        keyBinding.getGlobal().addKey(new KeyBuilder().action().charCode('y').build(), REDO);

        if (UserAgent.isMac()) {
            keyBinding.getGlobal().addKey(new KeyBuilder().control().charCode('w').build(), CLOSE_ACTIVE_EDITOR);
            keyBinding.getGlobal().addKey(new KeyBuilder().control().charCode('p').build(), SIGNATURE_HELP);
        } else {
            keyBinding.getGlobal().addKey(new KeyBuilder().alt().charCode('w').build(), CLOSE_ACTIVE_EDITOR);
            keyBinding.getGlobal().addKey(new KeyBuilder().action().charCode('p').build(), SIGNATURE_HELP);
        }


        final Map<String, Perspective> perspectives = perspectiveManager.getPerspectives();
        if (perspectives.size() > 1) { //if registered perspectives will be more then 2 Main Menu -> Window
            // will appears and contains all of them as sub-menu
            final DefaultActionGroup windowMenu = new DefaultActionGroup("Window", true, actionManager);
            actionManager.registerAction("Window", windowMenu);
            final DefaultActionGroup mainMenu = (DefaultActionGroup)actionManager.getAction(GROUP_MAIN_MENU);
            mainMenu.add(windowMenu);
            for (Perspective perspective : perspectives.values()) {
                final Action action = new Action(perspective.getPerspectiveName()) {
                    @Override
                    public void actionPerformed(ActionEvent e) {
                        perspectiveManager.setPerspectiveId(perspective.getPerspectiveId());
                    }
                };
                actionManager.registerAction(perspective.getPerspectiveId(), action);
                windowMenu.add(action);
            }

        }

    }

}<|MERGE_RESOLUTION|>--- conflicted
+++ resolved
@@ -420,14 +420,13 @@
     private ShowConsoleTreeAction showConsoleTreeAction;
 
     @Inject
-<<<<<<< HEAD
+    private AddToFileWatcherExcludesAction addToFileWatcherExcludesAction;
+
+    @Inject
+    private RemoveFromFileWatcherExcludesAction removeFromFileWatcherExcludesAction;
+
+    @Inject
     private CollapseAllAction collapseAllAction;
-=======
-    private AddToFileWatcherExcludesAction addToFileWatcherExcludesAction;
-
-    @Inject
-    private RemoveFromFileWatcherExcludesAction removeFromFileWatcherExcludesAction;
->>>>>>> c3dd5498
 
     @Inject
     private PerspectiveManager perspectiveManager;
