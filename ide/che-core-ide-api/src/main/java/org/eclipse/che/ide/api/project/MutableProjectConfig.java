--- conflicted
+++ resolved
@@ -45,12 +45,8 @@
     type = source.getType();
     mixins = newArrayList(source.getMixins());
     attributes = newHashMap(source.getAttributes());
-<<<<<<< HEAD
-    sourceStorage = new SourceStorageImpl(source.getSource());
-=======
     sourceStorage = new MutableSourceStorage(source.getSource());
     problems = source.getProblems();
->>>>>>> 940e8483
   }
 
   public MutableProjectConfig() {}
