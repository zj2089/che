--- conflicted
+++ resolved
@@ -595,16 +595,10 @@
     @Override
     public void doSave(final AsyncCallback<EditorInput> callback) {
         //If the workspace is stopped we shouldn't try to save a file
-<<<<<<< HEAD
-//        if (appContext.getDevMachine() == null) {
-//            return;
-//        }
-=======
         if (isReadOnly() || appContext.getDevMachine() == null) {
             return;
         }
 
->>>>>>> 19360a04
         this.documentStorage.saveDocument(getEditorInput(), this.document, false, new AsyncCallback<EditorInput>() {
             @Override
             public void onSuccess(EditorInput editorInput) {
